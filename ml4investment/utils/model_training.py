import lightgbm as lgb
from lightgbm import register_logger
import numpy as np
import optuna
from sklearn.model_selection import TimeSeriesSplit
import pandas as pd
import logging
from prettytable import PrettyTable
from collections import defaultdict
import math
from pathlib import Path
import json

from ml4investment.config import settings
from ml4investment.utils.data_loader import sample_training_data
from ml4investment.utils.utils import set_random_seed, id_to_stock_code, OptimalIterationLogger, get_detailed_static_result

logger = logging.getLogger(__name__)
register_logger(logger)


def model_training(X_train: pd.DataFrame, 
                   y_train: pd.Series, 
                   X_validate: pd.DataFrame,
                   y_validate: pd.Series, 
                   X_validate_dict: dict, 
                   y_validate_dict: dict,
                   categorical_features: list = None,
                   model_hyperparams: dict = None, 
                   target_stock_list: list = None,
                   optimize_predict_stocks: bool = True,
                   seed: int = 42,
<<<<<<< HEAD
                   verbose: bool = False) -> tuple[lgb.Booster, list]:
    """ Train the final model with optimized parameters """
    logger.info("Begin model training with optimized parameters")
    logger.info(model_hyperparams)
    metric_logger_cb = OptimalIterationLogger()
    final_model = lgb.train(
        model_hyperparams,
        train_set=lgb.Dataset(X_train, 
                              label=y_train, 
                              categorical_feature=categorical_features),
        valid_sets=[lgb.Dataset(X_validate, 
                                label=y_validate, 
                                categorical_feature=categorical_features)],
        num_boost_round=int(model_hyperparams['num_rounds']),
        callbacks=[
            lgb.log_evaluation(period=100),
            metric_logger_cb
        ]
    )
    final_model.best_iteration = metric_logger_cb.optimal_iteration
    logger.info(f"Final model training completed. Optimal iteration on validation set: {final_model.best_iteration} with lowest MAE: {metric_logger_cb.optimal_score}")
    
    valid_mae, predict_stock_list = validate_model(
        final_model, 
        X_validate, y_validate,
        X_validate_dict, y_validate_dict,
        target_stock_list=target_stock_list,
        optimize_predict_stocks=optimize_predict_stocks,
        verbose=verbose
    )
=======
                   verbose: bool = False) -> tuple[lgb.Booster, dict, float, float, list, list]:
    """ Time series modeling training pipeline """
    train_set = lgb.Dataset(x_train, 
                            label=y_train, 
                            categorical_feature=categorical_features, 
                            free_raw_data=False)
>>>>>>> 590a8859
    
    logger.info("Model training completed")

    return final_model, predict_stock_list


def validate_model(model: lgb.Booster,
                   X_validate: pd.DataFrame,
                   y_validate: pd.Series,
                   X_validate_dict: dict, 
                   y_validate_dict: dict,
                   target_stock_list: list,
                   optimize_predict_stocks: bool, 
                   verbose: bool = False) -> tuple[float, list]:
    """ Validate the model on the validation dataset """
    logger.info("Starting model validation on the provided validation set.")

    stock_actual_gains_collect = defaultdict(lambda: {'total_gain': 1.0, 'sample_count': 0})

    preds = model.predict(X_validate, num_iteration=model.best_iteration)

    unique_stock_ids_in_val = X_validate['stock_id'].unique()
    for stock_id_val in unique_stock_ids_in_val:
        stock_code_val = id_to_stock_code(stock_id_val)

        stock_mask = (X_validate['stock_id'] == stock_id_val)
        stock_preds = preds[stock_mask]
        stock_y_val_numpy = y_validate[stock_mask].to_numpy()

        if stock_code_val in target_stock_list:
            # Only optimize predict stock list from target stock list
            positive_pred_mask = stock_preds > 0
            if np.any(positive_pred_mask):
                factors_to_multiply = 1 + stock_y_val_numpy[positive_pred_mask]
                current_stock_gain_prod = np.prod(factors_to_multiply)
                
                stock_actual_gains_collect[stock_code_val]['total_gain'] *= current_stock_gain_prod
                stock_actual_gains_collect[stock_code_val]['sample_count'] += len(stock_preds)
            else:
                stock_actual_gains_collect[stock_code_val]['sample_count'] += len(stock_preds)

    stock_avg_actual_gain_dict = {
        stock_code: data['total_gain'] ** (1 / data['sample_count'])
        for stock_code, data in stock_actual_gains_collect.items()
    }

    optimal_mae = 100
    optimal_predict_stock_number = -1
    for predict_stock_number in range(100):
        if optimize_predict_stocks:
            logger.info("Begin predict stocks optimization")
            logger.info(f"Using average actual gain as the predict stocks optimization metric with target number {predict_stock_number}")
            sorted_stock_avg_actual_gain_list = sorted(stock_avg_actual_gain_dict.items(), key=lambda item: item[1], reverse=True)
            predict_stock_list = [stock for stock, _ in sorted_stock_avg_actual_gain_list[:predict_stock_number]]
            logger.info(f"Selected {len(predict_stock_list)} stocks for prediction: {', '.join(predict_stock_list)}")
        else:
            logger.info("No predict stocks optimization. Using all target stocks as predict stocks")
            predict_stock_list = target_stock_list

        avg_mae, avg_mse = get_detailed_static_result(
            model=model,
            X_dict=X_validate_dict,
            y_dict=y_validate_dict,
            predict_stock_list=predict_stock_list,
            start_date=settings.VALIDATION_DATA_START_DATE,
            end_date=settings.VALIDATION_DATA_END_DATE,
            name="Validation",
            verbose=verbose
        )

        if avg_mae < optimal_mae:
            optimal_predict_stock_number = predict_stock_number
            optimal_mae = avg_mae
    logger.info(f"Optimal predict stock number: {optimal_predict_stock_number} with optimal mae:{optimal_mae:.4f}")
    logger.info("Model validation completed.")

    return avg_mae, predict_stock_list


def optimize_data_sampling_proportion(X_train: pd.DataFrame,
                                      y_train: pd.Series,
                                      X_validate: pd.DataFrame,
                                      y_validate: pd.Series,
                                      target_sample_size: int, 
                                      categorical_features: list,
                                      model_hyperparams: dict,
                                      given_data_sampling_proportion_pth: str,
                                      seed: int = 42,
                                      verbose: bool = False) -> dict:
    """ Optimize data sampling proportion for training """
    train_months = sorted(list(X_train.index.tz_localize(None).to_period('M').astype(str).unique()))
    def objective(trial: optuna.Trial) -> float:
        month_proportion_dict = {}
        for month in train_months:
            month_proportion_dict[month] = trial.suggest_float(f'{month}', 0.0, 1.0)

        # Normalize the proportions to sum to 1
        total_proportion = sum(month_proportion_dict.values())
        month_proportion_dict = {month: proportion / total_proportion for month, proportion in month_proportion_dict.items()}
        
        cur_X_train, cur_y_train = sample_training_data(
            X_train, y_train, 
            sampling_proportion=month_proportion_dict, 
            target_sample_size=target_sample_size,
            seed=seed
        )
        
        cur_metric_logger_cb = OptimalIterationLogger()
        cur_model = lgb.train(
            model_hyperparams,
            train_set=lgb.Dataset(cur_X_train, 
                                  label=cur_y_train, 
                                  categorical_feature=categorical_features),
            valid_sets=[lgb.Dataset(X_validate, 
                                  label=y_validate, 
                                  categorical_feature=categorical_features)],
            num_boost_round=int(model_hyperparams['num_rounds']),
            callbacks=[
                lgb.log_evaluation(False),
                cur_metric_logger_cb
            ]
        )
        cur_model.best_iteration = cur_metric_logger_cb.optimal_iteration
        cur_valid_mae = cur_metric_logger_cb.optimal_score
        logger.info(f"Current trial model training completed. Optimal iteration on validation set: {cur_model.best_iteration} with lowest MAE: {cur_valid_mae}")
        
        return cur_valid_mae

    logger.info("Optimizing data sampling proportion...")
    study = optuna.create_study(
        study_name="Data Sampling Proportion Optimization",
        directions=["minimize"],
        sampler=optuna.samplers.TPESampler(seed=seed, multivariate=True),
        pruner=optuna.pruners.MedianPruner(n_warmup_steps=2)
    )

    logger.info("Enqueuing trial with uniform sampling proportion as a baseline.")
    uniform_params = {month: 0.5 for month in train_months}
    study.enqueue_trial(uniform_params)

    if given_data_sampling_proportion_pth and Path(given_data_sampling_proportion_pth).exists():
        logger.info("Enqueuing trial with given sampling proportion as another baseline.")
        given_data_sampling_proportion = json.load(open(given_data_sampling_proportion_pth, 'r'))
        study.enqueue_trial(given_data_sampling_proportion)

    study.optimize(objective, n_trials=settings.DATA_SAMPLING_PROPORTION_SEARCH_LIMIT, timeout=604800)

    optimal_trial = study.best_trial
    optimal_params = optimal_trial.params.copy()
    optimal_valid_mae = optimal_trial.value
    
    logger.info(f"Selected Optimal Trial Number: {optimal_trial.number}")
    logger.info(f"  Optimal Trial Value (Valid MAE): {optimal_valid_mae:.4f}")
    if verbose:
        logger.info(f"  Optimal Trial Data Sampling Proportion: {optimal_params}")

    optimal_data_sampling_proportion = {}
    total_proportion = sum(optimal_params.values())
    for month in train_months:
        optimal_data_sampling_proportion[month] = optimal_params[month] / total_proportion
    
    if verbose:
        logger.info("Optimal data sampling proportion:")
        for month, proportion in optimal_data_sampling_proportion.items():
            logger.info(f"  {month}: {proportion*100:.2f}%")
            
    logger.info("Data sampling proportion optimization completed")
    
    return optimal_data_sampling_proportion


def optimize_model_features(X_train: pd.DataFrame,
                            y_train: pd.Series,
                            X_validate: pd.DataFrame,
                            y_validate: pd.Series,
                            categorical_features: list,
                            model_hyperparams: dict,
                            seed: int,
                            verbose: bool = False) -> list[list]:
    """ Optimize model features using Recursive Feature Elimination (RFE) """
    logger.info("Feature Optimization begins...")
    # train the model to get the initial feature importance and use it as baseline
    initial_metric_logger_cb = OptimalIterationLogger()
    optimal_model = lgb.train(
        model_hyperparams,
        train_set=lgb.Dataset(X_train, 
                              label=y_train, 
                              categorical_feature=categorical_features),
        valid_sets=[lgb.Dataset(X_validate, 
                                label=y_validate, 
                                categorical_feature=categorical_features)],
        num_boost_round=int(model_hyperparams['num_rounds']),
        callbacks=[
            lgb.log_evaluation(False),
            initial_metric_logger_cb
        ]
    )
    optimal_model.best_iteration = initial_metric_logger_cb.optimal_iteration
    original_valid_mae = initial_metric_logger_cb.optimal_score
    optimal_valid_mae = original_valid_mae
    importance = optimal_model.feature_importance(importance_type='gain', iteration=optimal_model.best_iteration)
    features = optimal_model.feature_name()
    sorted_feature_imp_tmp = sorted(zip(importance, features), reverse=True)
    feature_ranking = list(reversed([f for _, f in sorted_feature_imp_tmp]))
    optimal_features = feature_ranking.copy()

    original_feature_number = len(feature_ranking)
    feature_search_num = settings.FEATURE_SEARCH_LIMIT

    while(feature_search_num > 0):
        feature_search_num -= 1
        logger.info(f"Current feature search number: {feature_search_num}")

        feature_to_remove = feature_ranking[0]
        logger.info(f"Trying to remove feature: '{feature_to_remove}'")
        
        if feature_to_remove in settings.CATEGORICAL_FEATURES:
            logger.info(f"Skipping '{feature_to_remove}' feature removal")
            feature_ranking = feature_ranking[1:]
            continue
        
        candidate_features = [f for f in optimal_features if f != feature_to_remove]

        cur_X_train = X_train[candidate_features]
        cur_X_validate = X_validate[candidate_features]
        
        cur_metric_logger_cb = OptimalIterationLogger()
        cur_model = lgb.train(
            model_hyperparams,
            train_set=lgb.Dataset(cur_X_train,
                                  label=y_train,
                                  categorical_feature=categorical_features),
            valid_sets=[lgb.Dataset(cur_X_validate,
                                    label=y_validate,
                                    categorical_feature=categorical_features)],
            num_boost_round=model_hyperparams['num_rounds'],
            callbacks=[
                lgb.log_evaluation(False),
                cur_metric_logger_cb
            ]
        )
        cur_model.best_iteration = cur_metric_logger_cb.optimal_iteration
        cur_valid_mae = cur_metric_logger_cb.optimal_score
        logger.info(f"Current MAE after removing '{feature_to_remove}': {cur_valid_mae:.6f}")
        
        if cur_valid_mae <= optimal_valid_mae:
            logger.info(f"Removing '{feature_to_remove}' improved or kept performance.")
            optimal_valid_mae = cur_valid_mae
            optimal_features = candidate_features
            optimal_model = cur_model

            importance = optimal_model.feature_importance(importance_type='gain', iteration=optimal_model.best_iteration)
            features = optimal_model.feature_name()
            sorted_feature_imp_tmp = sorted(zip(importance, features), reverse=True)
            if verbose:
                logger.info(f'Top 10 features by gain importance: {sorted_feature_imp_tmp[:10]}')
                logger.info(f'Worst 10 features by gain importance: {sorted_feature_imp_tmp[-10:]}')
            feature_ranking = list(reversed([f for _, f in sorted_feature_imp_tmp]))

            if verbose:
                logger.info(f"Updated optimal features: {', '.join(optimal_features)}")
        else:
            logger.info(f"Removing '{feature_to_remove}' degraded performance. Skip it.")
            feature_ranking = feature_ranking[1:]
    
    logger.info(f"Final selected {len(optimal_features)} features after RFE, select ratio: {len(optimal_features) / original_feature_number:.2f}")
    logger.info(f"Final Valid MAE after feature selection: {optimal_valid_mae:.6f}, improvement: {original_valid_mae - optimal_valid_mae:.6f}")
    if verbose:
        logger.info(f"Optimal features: {optimal_features}")
    
    logger.info("Feature optimization completed")

    return optimal_features


def optimize_model_hyperparameters(X_train: pd.DataFrame, 
                                   y_train: pd.Series, 
                                   X_validate: pd.DataFrame,
                                   y_validate: pd.Series,
                                   categorical_features: list,
                                   given_model_hyperparams_pth: str,
                                   seed: int = 42,
                                   verbose: bool = False) -> tuple[dict]:
    """ Optimize model hyperparameters using Optuna """
    def objective(trial: optuna.Trial) -> float:
        params = {
            'objective': 'regression_l1',
            'metric': 'mae',
            'verbosity': -1,
            'boosting_type': 'dart',

            'drop_rate': trial.suggest_float('drop_rate', 0.05, 0.2),
            'skip_drop': trial.suggest_float('skip_drop', 0.3, 0.7),

<<<<<<< HEAD
            'num_leaves': trial.suggest_int('num_leaves', 15, 255, log=True),
            'learning_rate': trial.suggest_float('learning_rate', 0.005, 0.5, log=True),
            'min_data_in_leaf': trial.suggest_int('min_data_in_leaf', 20, 100),

            'lambda_l1': trial.suggest_float('lambda_l1', 1e-8, 1.0, log=True),
            'lambda_l2': trial.suggest_float('lambda_l2', 1e-8, 1.0, log=True),
=======
            'lambda_l1': trial.suggest_float('lambda_l1', 1e-5, 1e-1, log=True),
            'lambda_l2': trial.suggest_float('lambda_l2', 1e-5, 1e-1, log=True),
>>>>>>> 590a8859

            'num_rounds': settings.NUM_ROUNDS,
            
            # For feature and data, we optimize them seperately
            'feature_fraction': 1.0,
            'bagging_freq': 0,
            'bagging_fraction': 1.0,
            
            # For feature and data, we optimize them seperately
            'feature_fraction': trial.suggest_float('feature_fraction', 1.0, 1.0),
            'bagging_freq': trial.suggest_int('bagging_freq', 0, 0),
            'bagging_fraction': trial.suggest_float('bagging_fraction', 1.0, 1.0),
            
            'seed': seed,
            'force_row_wise': True,
            'deterministic': True
        }
<<<<<<< HEAD
=======
        
        avg_mae, avg_sign_accuracy, stock_avg_actual_gain_dict = cross_validate(params, num_rounds=trial.suggest_int('num_rounds', 800, 2400))
        
        trial.set_user_attr("avg_sign_accuracy", avg_sign_accuracy)
        trial.set_user_attr("stock_avg_actual_gain_dict", stock_avg_actual_gain_dict)
        
        return avg_mae
    
    def cross_validate(params: dict, num_rounds: int) -> tuple[float, float, dict]:
        tscv = TimeSeriesSplit(n_splits=settings.N_SPLIT)
        target_preds_all = []
        target_y_val_all = []
        stock_actual_gains_collect = defaultdict(lambda: {'total_gain': 1.0, 'sample_count': 0})

        for fold, (train_idx, valid_idx) in enumerate(tscv.split(x_train)):
            cur_x_train, cur_x_val = x_train.iloc[train_idx], x_train.iloc[valid_idx]
            cur_y_train, cur_y_val = y_train.iloc[train_idx], y_train.iloc[valid_idx]
            assert 'stock_id' in cur_x_train.columns
            assert 'stock_id' in cur_x_val.columns

            model = lgb.train(
                params,
                train_set=lgb.Dataset(cur_x_train,
                                      label=cur_y_train,
                                      categorical_feature=categorical_features),
                valid_sets=[lgb.Dataset(cur_x_val,
                                        label=cur_y_val,
                                        categorical_feature=categorical_features)],
                num_boost_round=num_rounds,
                callbacks=[
                    lgb.log_evaluation(False),
                ]
            )
            preds = model.predict(cur_x_val)

            unique_stock_ids_in_fold = cur_x_val['stock_id'].unique()
            for stock_id_val in unique_stock_ids_in_fold:
                stock_code_val = id_to_stock_code(stock_id_val)
                if stock_code_val in target_stock_list:
                    stock_mask = (cur_x_val['stock_id'] == stock_id_val)
                    stock_preds = preds[stock_mask]
                    stock_y_val_numpy = cur_y_val[stock_mask].to_numpy()

                    target_preds_all.extend(stock_preds)
                    target_y_val_all.extend(stock_y_val_numpy)

                    positive_pred_mask = stock_preds > 0
                    factors_to_multiply = 1 + stock_y_val_numpy[positive_pred_mask]
                    current_fold_total_gain = np.prod(factors_to_multiply)
                    
                    stock_actual_gains_collect[stock_code_val]['total_gain'] *= current_fold_total_gain
                    stock_actual_gains_collect[stock_code_val]['sample_count'] += len(stock_preds)

        stock_avg_actual_gain_dict = {
            stock_code: data['total_gain'] ** (1 / data['sample_count'])
            for stock_code, data in stock_actual_gains_collect.items()
        }
>>>>>>> 590a8859

        cur_metric_logger_cb = OptimalIterationLogger()
        cur_model = lgb.train(
            params,
            train_set=lgb.Dataset(X_train,
                                  label=y_train,
                                  categorical_feature=categorical_features),
            valid_sets=[lgb.Dataset(X_validate,
                                    label=y_validate,
                                    categorical_feature=categorical_features)],
            num_boost_round=params['num_rounds'],
            callbacks=[
                lgb.log_evaluation(False),
                cur_metric_logger_cb
            ]
        )
        cur_model.best_iteration = cur_metric_logger_cb.optimal_iteration
        cur_valid_mae = cur_metric_logger_cb.optimal_score
        logger.info(f"Current trial model training completed. Optimal iteration on validation set: {cur_model.best_iteration} with lowest MAE: {cur_valid_mae}")

        return cur_valid_mae

<<<<<<< HEAD
    logger.info("Begin hyperparameter optimization")
    study = optuna.create_study(
        study_name="Model Hyperparameter Optimization",
        directions=["minimize"],
        sampler=optuna.samplers.TPESampler(seed=seed, multivariate=True),
        pruner=optuna.pruners.MedianPruner(n_warmup_steps=2)
    )

    logger.info("Enqueuing trial with default hyperparameter as a baseline.")
    default_params = {
=======
    if model_hyperparams is None:
        logger.info("Begin hyperparameter optimization")
        study = optuna.create_study(
            directions=["minimize"],
            sampler=optuna.samplers.TPESampler(seed=seed, multivariate=True),
            pruner=optuna.pruners.MedianPruner(n_warmup_steps=2)
        )
        study.optimize(objective, n_trials=settings.HYPERPARAMETER_SEARCH_LIMIT, timeout=1000000000)
        logger.info("Hyperparameter optimization completed")

        best_trial = study.best_trial
        best_params = best_trial.params.copy()
        best_mae = best_trial.value
        best_sign_accuracy = best_trial.user_attrs.get("avg_sign_accuracy", None)
        best_stock_avg_actual_gain_dict = best_trial.user_attrs.get("stock_avg_actual_gain_dict", {})
        
        best_params.update({
>>>>>>> 590a8859
            'objective': 'regression_l1',
            'metric': 'mae',
            'verbosity': -1,
            'boosting_type': 'dart',

            'drop_rate': 0.1,
            'skip_drop': 0.5,

            'num_leaves': 31,
            'learning_rate': 0.1,
            'min_data_in_leaf': 20,

            'lambda_l1': 1e-8,
            'lambda_l2': 1e-8,

            'num_rounds': settings.NUM_ROUNDS,
            
            # For feature and data, we optimize them seperately
            'feature_fraction': 1.0,
            'bagging_freq': 0,
            'bagging_fraction': 1.0,
            
            'seed': seed,
            'force_row_wise': True,
            'deterministic': True
<<<<<<< HEAD
        }
    study.enqueue_trial(default_params)
=======
        })
        logger.info(f"Selected Best Trial Number: {best_trial.number}")
        logger.info(f"  Parameters: {best_params}")
        logger.info(f"  Metrics:")
        logger.info(f"    MAE (avg over folds): {best_mae:.4f}")
        logger.info(f"    Sign Accuracy (avg over folds): {best_sign_accuracy*100:.2f}%")

    else:
        best_params = model_hyperparams.copy()
        logger.info(f"Begin validation with provided hyperparameters")
        best_mae, best_sign_accuracy, best_stock_avg_actual_gain_dict = cross_validate(best_params, num_rounds=best_params['num_rounds'])
        logger.info(f"Validation completed")
        logger.info(f"Validation Overall Metrics - MAE: {best_mae:.4f} | Sign Accuracy: {best_sign_accuracy*100:.2f}%")
    
    logger.info("Begin model training with optimized parameters")
    final_model = lgb.train(
        best_params,
        train_set=train_set,
        valid_sets=[],
        num_boost_round=int(best_params['num_rounds'] / (1 - 1 / settings.N_SPLIT)),
        callbacks=[
            lgb.log_evaluation(False),
        ]
    )
    logger.info("Model training completed")
>>>>>>> 590a8859

    if given_model_hyperparams_pth and Path(given_model_hyperparams_pth).exists():
        logger.info("Enqueuing trial with given hyperparameter as another baseline.")
        given_model_hyperparams = json.load(open(given_model_hyperparams_pth, 'r'))
        study.enqueue_trial(given_model_hyperparams)

    study.optimize(objective, n_trials=settings.HYPERPARAMETER_SEARCH_LIMIT, timeout=604800)

    optimal_trial = study.best_trial
    optimal_params = optimal_trial.params.copy()
    optimal_valid_mae = optimal_trial.value
    
    optimal_params.update({
        'objective': 'regression_l1',
        'metric': 'mae',
        'verbosity': -1,
        'boosting_type': 'dart',

        'num_rounds': settings.NUM_ROUNDS,

        'feature_fraction': 1.0,
        'bagging_freq': 0,
        'bagging_fraction': 1.0,
        
        'seed': seed,
        'force_row_wise': True,
        'deterministic': True
    })
    logger.info(f"Selected Optimal Trial Number: {optimal_trial.number}")
    logger.info(f"  Optimal Trial Value (Valid MAE): {optimal_valid_mae:.4f}")
    if verbose:
<<<<<<< HEAD
        logger.info(f"  Optimal Trial Parameters: {optimal_params}")

    logger.info("Hyperparameter optimization completed")
    
    return optimal_params
=======
        features_table = PrettyTable()
        features_table.field_names = ["Feature", "Importance"]
        for imp, name in sorted_feature_imp:
            features_table.add_row([name, f"{imp:.2f}"], divider=True)
        logger.info(f'\n{features_table.get_string(title="Top features by gain")}')
    
    return final_model, best_params, best_mae, best_sign_accuracy, sorted_feature_imp, predict_stock_list


def optimize_model_features(X_train: pd.DataFrame,
                            y_train: pd.Series,
                            categorical_features: list,
                            model_hyperparams: dict,
                            target_stock_list: list,
                            optimize_predict_stocks: bool,
                            original_model: lgb.Booster,
                            original_sorted_feature_imp: list, 
                            original_features: list, 
                            original_mae: float, 
                            original_sign_accuracy: float,
                            seed: int,
                            verbose: bool = False) -> list[lgb.Booster, dict, list, list]:
    """ Optimize model features using Recursive Feature Elimination (RFE) """
    logger.info("Feature Optimization begins...")
    feature_ranking = list(reversed([f for _, f in original_sorted_feature_imp]))

    original_feature_number = len(original_features)
    feature_search_num = settings.FEATURE_SEARCH_LIMIT

    optimal_features = original_features.copy()
    optimal_mae = original_mae
    optimal_sign_accuracy = original_sign_accuracy
    optimal_model = original_model
    optimal_model_hyperparams = model_hyperparams.copy()
    optimal_predict_stock_list = []
    while(feature_search_num > 0):
        feature_search_num -= 1
        logger.info(f"Current feature search number: {feature_search_num}")

        feature_to_remove = feature_ranking[0]
        logger.info(f"Trying to remove feature: '{feature_to_remove}'")
        
        if feature_to_remove in settings.CATEGORICAL_FEATURES:
            logger.info(f"Skipping '{feature_to_remove}' feature removal")
            feature_ranking = feature_ranking[1:]
            continue
        
        candidate_features = [f for f in optimal_features if f != feature_to_remove]

        X_train_tmp = X_train[candidate_features]
        
        model_tmp, model_hyperparams_tmp, mae_tmp, sign_accuracy_tmp, sorted_feature_imp_tmp, predict_stock_list_tmp = model_training(
            X_train_tmp, y_train, 
            categorical_features=categorical_features,
            model_hyperparams=model_hyperparams,
            target_stock_list=target_stock_list,
            optimize_predict_stocks=optimize_predict_stocks,
            seed=seed,
            verbose=verbose
        )
        
        if mae_tmp <= optimal_mae:
            logger.info(f"Removing '{feature_to_remove}' improved or kept performance.")
            optimal_mae = mae_tmp
            optimal_sign_accuracy = sign_accuracy_tmp
            optimal_model = model_tmp
            optimal_model_hyperparams = model_hyperparams_tmp
            optimal_features = candidate_features
            optimal_predict_stock_list = predict_stock_list_tmp
            if verbose:
                logger.info(f"Updated optimal features: {', '.join(optimal_features)}")
            feature_ranking = list(reversed([f for _, f in sorted_feature_imp_tmp]))
        else:
            logger.info(f"Removing '{feature_to_remove}' degraded performance. Skip it.")
            feature_ranking = feature_ranking[1:]
    
    logger.info(f"Final selected {len(optimal_features)} features after RFE, select ratio: {len(optimal_features) / original_feature_number:.2f}")
    if verbose:
        logger.info(f"Optimal features: {', '.join(optimal_features)}")
    logger.info(f"Final MAE after feature selection: {optimal_mae:.6f}, improvement: {original_mae - optimal_mae:.6f}")
    logger.info(f"Final sign accuracy after feature selection: {optimal_sign_accuracy*100:.2f}%, improvement: {(optimal_sign_accuracy - original_sign_accuracy)*100:.2f}%")

    return optimal_model, optimal_model_hyperparams, optimal_features, optimal_predict_stock_list
>>>>>>> 590a8859
<|MERGE_RESOLUTION|>--- conflicted
+++ resolved
@@ -30,7 +30,6 @@
                    target_stock_list: list = None,
                    optimize_predict_stocks: bool = True,
                    seed: int = 42,
-<<<<<<< HEAD
                    verbose: bool = False) -> tuple[lgb.Booster, list]:
     """ Train the final model with optimized parameters """
     logger.info("Begin model training with optimized parameters")
@@ -61,14 +60,6 @@
         optimize_predict_stocks=optimize_predict_stocks,
         verbose=verbose
     )
-=======
-                   verbose: bool = False) -> tuple[lgb.Booster, dict, float, float, list, list]:
-    """ Time series modeling training pipeline """
-    train_set = lgb.Dataset(x_train, 
-                            label=y_train, 
-                            categorical_feature=categorical_features, 
-                            free_raw_data=False)
->>>>>>> 590a8859
     
     logger.info("Model training completed")
 
@@ -363,17 +354,12 @@
             'drop_rate': trial.suggest_float('drop_rate', 0.05, 0.2),
             'skip_drop': trial.suggest_float('skip_drop', 0.3, 0.7),
 
-<<<<<<< HEAD
             'num_leaves': trial.suggest_int('num_leaves', 15, 255, log=True),
             'learning_rate': trial.suggest_float('learning_rate', 0.005, 0.5, log=True),
             'min_data_in_leaf': trial.suggest_int('min_data_in_leaf', 20, 100),
 
             'lambda_l1': trial.suggest_float('lambda_l1', 1e-8, 1.0, log=True),
             'lambda_l2': trial.suggest_float('lambda_l2', 1e-8, 1.0, log=True),
-=======
-            'lambda_l1': trial.suggest_float('lambda_l1', 1e-5, 1e-1, log=True),
-            'lambda_l2': trial.suggest_float('lambda_l2', 1e-5, 1e-1, log=True),
->>>>>>> 590a8859
 
             'num_rounds': settings.NUM_ROUNDS,
             
@@ -391,66 +377,6 @@
             'force_row_wise': True,
             'deterministic': True
         }
-<<<<<<< HEAD
-=======
-        
-        avg_mae, avg_sign_accuracy, stock_avg_actual_gain_dict = cross_validate(params, num_rounds=trial.suggest_int('num_rounds', 800, 2400))
-        
-        trial.set_user_attr("avg_sign_accuracy", avg_sign_accuracy)
-        trial.set_user_attr("stock_avg_actual_gain_dict", stock_avg_actual_gain_dict)
-        
-        return avg_mae
-    
-    def cross_validate(params: dict, num_rounds: int) -> tuple[float, float, dict]:
-        tscv = TimeSeriesSplit(n_splits=settings.N_SPLIT)
-        target_preds_all = []
-        target_y_val_all = []
-        stock_actual_gains_collect = defaultdict(lambda: {'total_gain': 1.0, 'sample_count': 0})
-
-        for fold, (train_idx, valid_idx) in enumerate(tscv.split(x_train)):
-            cur_x_train, cur_x_val = x_train.iloc[train_idx], x_train.iloc[valid_idx]
-            cur_y_train, cur_y_val = y_train.iloc[train_idx], y_train.iloc[valid_idx]
-            assert 'stock_id' in cur_x_train.columns
-            assert 'stock_id' in cur_x_val.columns
-
-            model = lgb.train(
-                params,
-                train_set=lgb.Dataset(cur_x_train,
-                                      label=cur_y_train,
-                                      categorical_feature=categorical_features),
-                valid_sets=[lgb.Dataset(cur_x_val,
-                                        label=cur_y_val,
-                                        categorical_feature=categorical_features)],
-                num_boost_round=num_rounds,
-                callbacks=[
-                    lgb.log_evaluation(False),
-                ]
-            )
-            preds = model.predict(cur_x_val)
-
-            unique_stock_ids_in_fold = cur_x_val['stock_id'].unique()
-            for stock_id_val in unique_stock_ids_in_fold:
-                stock_code_val = id_to_stock_code(stock_id_val)
-                if stock_code_val in target_stock_list:
-                    stock_mask = (cur_x_val['stock_id'] == stock_id_val)
-                    stock_preds = preds[stock_mask]
-                    stock_y_val_numpy = cur_y_val[stock_mask].to_numpy()
-
-                    target_preds_all.extend(stock_preds)
-                    target_y_val_all.extend(stock_y_val_numpy)
-
-                    positive_pred_mask = stock_preds > 0
-                    factors_to_multiply = 1 + stock_y_val_numpy[positive_pred_mask]
-                    current_fold_total_gain = np.prod(factors_to_multiply)
-                    
-                    stock_actual_gains_collect[stock_code_val]['total_gain'] *= current_fold_total_gain
-                    stock_actual_gains_collect[stock_code_val]['sample_count'] += len(stock_preds)
-
-        stock_avg_actual_gain_dict = {
-            stock_code: data['total_gain'] ** (1 / data['sample_count'])
-            for stock_code, data in stock_actual_gains_collect.items()
-        }
->>>>>>> 590a8859
 
         cur_metric_logger_cb = OptimalIterationLogger()
         cur_model = lgb.train(
@@ -473,7 +399,6 @@
 
         return cur_valid_mae
 
-<<<<<<< HEAD
     logger.info("Begin hyperparameter optimization")
     study = optuna.create_study(
         study_name="Model Hyperparameter Optimization",
@@ -484,25 +409,6 @@
 
     logger.info("Enqueuing trial with default hyperparameter as a baseline.")
     default_params = {
-=======
-    if model_hyperparams is None:
-        logger.info("Begin hyperparameter optimization")
-        study = optuna.create_study(
-            directions=["minimize"],
-            sampler=optuna.samplers.TPESampler(seed=seed, multivariate=True),
-            pruner=optuna.pruners.MedianPruner(n_warmup_steps=2)
-        )
-        study.optimize(objective, n_trials=settings.HYPERPARAMETER_SEARCH_LIMIT, timeout=1000000000)
-        logger.info("Hyperparameter optimization completed")
-
-        best_trial = study.best_trial
-        best_params = best_trial.params.copy()
-        best_mae = best_trial.value
-        best_sign_accuracy = best_trial.user_attrs.get("avg_sign_accuracy", None)
-        best_stock_avg_actual_gain_dict = best_trial.user_attrs.get("stock_avg_actual_gain_dict", {})
-        
-        best_params.update({
->>>>>>> 590a8859
             'objective': 'regression_l1',
             'metric': 'mae',
             'verbosity': -1,
@@ -528,36 +434,8 @@
             'seed': seed,
             'force_row_wise': True,
             'deterministic': True
-<<<<<<< HEAD
         }
     study.enqueue_trial(default_params)
-=======
-        })
-        logger.info(f"Selected Best Trial Number: {best_trial.number}")
-        logger.info(f"  Parameters: {best_params}")
-        logger.info(f"  Metrics:")
-        logger.info(f"    MAE (avg over folds): {best_mae:.4f}")
-        logger.info(f"    Sign Accuracy (avg over folds): {best_sign_accuracy*100:.2f}%")
-
-    else:
-        best_params = model_hyperparams.copy()
-        logger.info(f"Begin validation with provided hyperparameters")
-        best_mae, best_sign_accuracy, best_stock_avg_actual_gain_dict = cross_validate(best_params, num_rounds=best_params['num_rounds'])
-        logger.info(f"Validation completed")
-        logger.info(f"Validation Overall Metrics - MAE: {best_mae:.4f} | Sign Accuracy: {best_sign_accuracy*100:.2f}%")
-    
-    logger.info("Begin model training with optimized parameters")
-    final_model = lgb.train(
-        best_params,
-        train_set=train_set,
-        valid_sets=[],
-        num_boost_round=int(best_params['num_rounds'] / (1 - 1 / settings.N_SPLIT)),
-        callbacks=[
-            lgb.log_evaluation(False),
-        ]
-    )
-    logger.info("Model training completed")
->>>>>>> 590a8859
 
     if given_model_hyperparams_pth and Path(given_model_hyperparams_pth).exists():
         logger.info("Enqueuing trial with given hyperparameter as another baseline.")
@@ -589,94 +467,8 @@
     logger.info(f"Selected Optimal Trial Number: {optimal_trial.number}")
     logger.info(f"  Optimal Trial Value (Valid MAE): {optimal_valid_mae:.4f}")
     if verbose:
-<<<<<<< HEAD
         logger.info(f"  Optimal Trial Parameters: {optimal_params}")
 
     logger.info("Hyperparameter optimization completed")
     
-    return optimal_params
-=======
-        features_table = PrettyTable()
-        features_table.field_names = ["Feature", "Importance"]
-        for imp, name in sorted_feature_imp:
-            features_table.add_row([name, f"{imp:.2f}"], divider=True)
-        logger.info(f'\n{features_table.get_string(title="Top features by gain")}')
-    
-    return final_model, best_params, best_mae, best_sign_accuracy, sorted_feature_imp, predict_stock_list
-
-
-def optimize_model_features(X_train: pd.DataFrame,
-                            y_train: pd.Series,
-                            categorical_features: list,
-                            model_hyperparams: dict,
-                            target_stock_list: list,
-                            optimize_predict_stocks: bool,
-                            original_model: lgb.Booster,
-                            original_sorted_feature_imp: list, 
-                            original_features: list, 
-                            original_mae: float, 
-                            original_sign_accuracy: float,
-                            seed: int,
-                            verbose: bool = False) -> list[lgb.Booster, dict, list, list]:
-    """ Optimize model features using Recursive Feature Elimination (RFE) """
-    logger.info("Feature Optimization begins...")
-    feature_ranking = list(reversed([f for _, f in original_sorted_feature_imp]))
-
-    original_feature_number = len(original_features)
-    feature_search_num = settings.FEATURE_SEARCH_LIMIT
-
-    optimal_features = original_features.copy()
-    optimal_mae = original_mae
-    optimal_sign_accuracy = original_sign_accuracy
-    optimal_model = original_model
-    optimal_model_hyperparams = model_hyperparams.copy()
-    optimal_predict_stock_list = []
-    while(feature_search_num > 0):
-        feature_search_num -= 1
-        logger.info(f"Current feature search number: {feature_search_num}")
-
-        feature_to_remove = feature_ranking[0]
-        logger.info(f"Trying to remove feature: '{feature_to_remove}'")
-        
-        if feature_to_remove in settings.CATEGORICAL_FEATURES:
-            logger.info(f"Skipping '{feature_to_remove}' feature removal")
-            feature_ranking = feature_ranking[1:]
-            continue
-        
-        candidate_features = [f for f in optimal_features if f != feature_to_remove]
-
-        X_train_tmp = X_train[candidate_features]
-        
-        model_tmp, model_hyperparams_tmp, mae_tmp, sign_accuracy_tmp, sorted_feature_imp_tmp, predict_stock_list_tmp = model_training(
-            X_train_tmp, y_train, 
-            categorical_features=categorical_features,
-            model_hyperparams=model_hyperparams,
-            target_stock_list=target_stock_list,
-            optimize_predict_stocks=optimize_predict_stocks,
-            seed=seed,
-            verbose=verbose
-        )
-        
-        if mae_tmp <= optimal_mae:
-            logger.info(f"Removing '{feature_to_remove}' improved or kept performance.")
-            optimal_mae = mae_tmp
-            optimal_sign_accuracy = sign_accuracy_tmp
-            optimal_model = model_tmp
-            optimal_model_hyperparams = model_hyperparams_tmp
-            optimal_features = candidate_features
-            optimal_predict_stock_list = predict_stock_list_tmp
-            if verbose:
-                logger.info(f"Updated optimal features: {', '.join(optimal_features)}")
-            feature_ranking = list(reversed([f for _, f in sorted_feature_imp_tmp]))
-        else:
-            logger.info(f"Removing '{feature_to_remove}' degraded performance. Skip it.")
-            feature_ranking = feature_ranking[1:]
-    
-    logger.info(f"Final selected {len(optimal_features)} features after RFE, select ratio: {len(optimal_features) / original_feature_number:.2f}")
-    if verbose:
-        logger.info(f"Optimal features: {', '.join(optimal_features)}")
-    logger.info(f"Final MAE after feature selection: {optimal_mae:.6f}, improvement: {original_mae - optimal_mae:.6f}")
-    logger.info(f"Final sign accuracy after feature selection: {optimal_sign_accuracy*100:.2f}%, improvement: {(optimal_sign_accuracy - original_sign_accuracy)*100:.2f}%")
-
-    return optimal_model, optimal_model_hyperparams, optimal_features, optimal_predict_stock_list
->>>>>>> 590a8859
+    return optimal_params